--- conflicted
+++ resolved
@@ -33,12 +33,6 @@
         # save_kwargs will be empty if self.action == 'update', 
         # which is correct.
         instance = serializer.save(**save_kwargs)
-<<<<<<< HEAD
-        return instance
-    
-    def _handle_primary_status(self, serializer, instance):
-=======
->>>>>>> 7fe57677
         if serializer.validated_data.get('is_primary', False):
             EmergencyContact.objects.set_primary(user=self.request.user, contact_id=instance.id)
 
